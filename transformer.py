--- conflicted
+++ resolved
@@ -6,7 +6,6 @@
 import torch.nn.functional as F
 from torch.autograd import Variable
 
-
 class MultiHeadAttention(nn.Module):
     def __init__(self, embed_dim=512, num_heads=8, dropout_rate=0.1):
         super(MultiHeadAttention, self).__init__()
@@ -26,6 +25,7 @@
         self.attention_dropout = nn.Dropout(dropout_rate)
 
         self.linear_out = nn.Linear(embed_dim, embed_dim, bias=False)
+
 
     def forward(self, q, k, v, mask=None):
         """
@@ -46,11 +46,11 @@
         k = self.linear_k(k).view(batch_size, -1, self.num_heads, d_k)
         v = self.linear_v(v).view(batch_size, -1, self.num_heads, d_v)
 
-        q = q.transpose(1, 2)  # [batch_size, num_heads, len_q, d_k]
-        k = k.transpose(1, 2).transpose(2, 3)  # [batch_size, num_heads, d_k, len_k]
-        v = v.transpose(1, 2)  # [batch_size, num_heads, len_k, d_v]
-
-        x = torch.matmul(q, k)  # [batch_size, num_heads, len_q, len_k]
+        q = q.transpose(1,2)                    # [batch_size, num_heads, len_q, d_k]
+        k = k.transpose(1,2).transpose(2,3)     # [batch_size, num_heads, d_k, len_k]
+        v = v.transpose(1,2)                    # [batch_size, num_heads, len_k, d_v]
+
+        x = torch.matmul(q, k)                  # [batch_size, num_heads, len_q, len_k]
         x.mul_(self.scale)
 
         # Mask
@@ -61,14 +61,13 @@
             x.masked_fill_(mask.unsqueeze(1) != 1, -1e9)
 
         x = self.softmax(x)
-        x = torch.matmul(x, v)  # [batch_size, num_heads, len_q, d_v]
+        x = torch.matmul(x, v)                  # [batch_size, num_heads, len_q, d_v]
 
         x = x.transpose(1, 2).contiguous()
         x = x.view(batch_size, -1, self.num_heads * d_v)
 
         x = self.linear_out(x)
         return x
-
 
 class FeedForwardNetwork(nn.Module):
     def __init__(self, d_model=512, dim_feedforward=2048, dropout_rate=0.1):
@@ -85,7 +84,6 @@
         x = self.linear2(x)
         return x
 
-
 class EncoderLayer(nn.Module):
     def __init__(self, d_model=512, num_heads=8, dim_feedforward=2048, dropout_rate=0.1):
         super(EncoderLayer, self).__init__()
@@ -101,6 +99,7 @@
         self.feed_forward_norm = nn.LayerNorm(d_model, eps=1e-6)
 
     def forward(self, x, mask):
+
         # multi-head attention
         y = self.self_attention(x, x, x, mask)
         y = self.self_attention_dropout(y)
@@ -115,7 +114,6 @@
 
         return x
 
-
 class Encoder(nn.Module):
     def __init__(self, encoder_layer, num_layers=6):
         super(Encoder, self).__init__()
@@ -131,7 +129,6 @@
 
         return output
 
-
 class DecoderLayer(nn.Module):
     def __init__(self, d_model=512, num_heads=8, dim_feedforward=2048, dropout_rate=0.1):
         super(DecoderLayer, self).__init__()
@@ -149,6 +146,7 @@
         self.feed_forward_norm = nn.LayerNorm(d_model, eps=1e-6)
 
     def forward(self, tgt, memory, tgt_mask, memory_mask):
+
         x = tgt
 
         # self attention
@@ -171,7 +169,6 @@
 
         return x
 
-
 class Decoder(nn.Module):
     def __init__(self, decoder_layer, num_layers=6):
         super(Decoder, self).__init__()
@@ -180,13 +177,13 @@
         self.layers = clone_modules(decoder_layer, num_layers)
 
     def forward(self, tgt, memory, tgt_mask, memory_mask):
+
         output = tgt
 
         for module in self.layers:
             output = module(output, memory, tgt_mask, memory_mask)
 
         return output
-
 
 class EncoderDecoder(nn.Module):
     def __init__(self, d_model=512, num_heads=8, num_encoder_layers=6, num_decoder_layers=6,
@@ -231,7 +228,6 @@
 
     def forward(self, x):
         return self.lut(x) * torch.sqrt(torch.tensor(self.d_model))
-
 
 class PositionalEncoding(nn.Module):
     # "Implement the PE function."
@@ -253,7 +249,6 @@
                          requires_grad=False)
         return self.dropout(x)
 
-
 class Generator(nn.Module):
     def __init__(self, d_model=512, vocab_size=37000):
         super(Generator, self).__init__()
@@ -261,7 +256,6 @@
 
     def forward(self, x):
         return F.log_softmax(self.proj(x), dim=-1)
-
 
 class Transformer(nn.Module):
     def __init__(self, d_model=512, num_heads=8, num_encoder_layers=6, num_decoder_layers=6,
@@ -282,12 +276,8 @@
         self.set_parameters()
 
     def forward(self, src, tgt, src_mask, tgt_mask):
-<<<<<<< HEAD
-        x = self.encoder_decoder(self.position_embedding(self.src_embedding(src)), self.position_embedding(self.tgt_embedding(tgt)), src_mask, tgt_mask, src_mask)
-=======
         x = self.encoder_decoder(self.position_embedding(self.src_embedding(src)),
                                  self.position_embedding(self.tgt_embedding(tgt)), src_mask, tgt_mask, src_mask)
->>>>>>> aa2d8b09
         x = self.generator(x)
         return x
 
@@ -295,14 +285,12 @@
         return self.encoder_decoder.encode(self.position_embedding(self.src_embedding(src)), src_mask)
 
     def decode(self, tgt, memory, tgt_mask, memory_mask):
-        return self.encoder_decoder.decode(self.position_embedding(self.tgt_embedding(tgt)), memory, tgt_mask,
-                                           memory_mask)
+        return self.encoder_decoder.decode(self.position_embedding(self.tgt_embedding(tgt)), memory, tgt_mask, memory_mask)
 
     def set_parameters(self):
         for p in self.parameters():
             if p.dim() > 1:
                 nn.init.xavier_uniform_(p)
-
 
 class OptimizerWithWarmUp():
     def __init__(self, model_size, warmup_steps, optimizer):
@@ -328,7 +316,6 @@
     def zero_grad(self):
         self.optimizer.zero_grad()
 
-
 def get_optimizer_with_warmup(model):
     return OptimizerWithWarmUp(model_size=model.d_model, warmup_steps=4000,
                                optimizer=torch.optim.Adam(model.parameters(), lr=0, betas=(0.9, 0.98), eps=1e-9))
@@ -340,13 +327,15 @@
 
 # 得到的都是True和False的矩阵
 def get_padding_mask(target, pad):
-    mask = (target != pad).unsqueeze(-2)  # [batch_size, 1, tgt_len]  0 means padding
+
+    mask = (target != pad).unsqueeze(-2) # [batch_size, 1, tgt_len]  0 means padding
 
     return mask
 
 
 # 返回上三角为0的矩阵，其余元素为1的矩阵,工具函数
 def get_sequence_mask(target_len):
+
     ones = torch.ones(target_len, target_len, dtype=torch.uint8)
 
     mask = torch.triu(ones, diagonal=1)  # [tgt_len, tgt_len]
