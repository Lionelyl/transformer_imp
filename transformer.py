--- conflicted
+++ resolved
@@ -6,7 +6,6 @@
 import torch.nn.functional as F
 from torch.autograd import Variable
 
-
 class MultiHeadAttention(nn.Module):
     def __init__(self, embed_dim=512, num_heads=8, dropout_rate=0.1):
         super(MultiHeadAttention, self).__init__()
@@ -26,12 +25,14 @@
         self.attention_dropout = nn.Dropout(dropout_rate)
 
         self.linear_out = nn.Linear(embed_dim, embed_dim, bias=False)
+
 
     def forward(self, q, k, v, mask=None):
         """
         :param q: [batch_size, L, d_model]
         :param k: [batch_size, S, d_model]
         :param v: [batch_size, S, d_model]
+
         :param mask: encoder: src_padding_mask [B, 1, L]
                      decoder: tgt_padding_mask & tgt_sequence_mask [B, S, S]
                      enc_dec: memory_mask = src_padding_mask [B, 1, L]
@@ -45,11 +46,11 @@
         k = self.linear_k(k).view(batch_size, -1, self.num_heads, d_k)
         v = self.linear_v(v).view(batch_size, -1, self.num_heads, d_v)
 
-        q = q.transpose(1, 2)  # [batch_size, num_heads, len_q, d_k]
-        k = k.transpose(1, 2).transpose(2, 3)  # [batch_size, num_heads, d_k, len_k]
-        v = v.transpose(1, 2)  # [batch_size, num_heads, len_k, d_v]
-
-        x = torch.matmul(q, k)  # [batch_size, num_heads, len_q, len_k]
+        q = q.transpose(1,2)                    # [batch_size, num_heads, len_q, d_k]
+        k = k.transpose(1,2).transpose(2,3)     # [batch_size, num_heads, d_k, len_k]
+        v = v.transpose(1,2)                    # [batch_size, num_heads, len_k, d_v]
+
+        x = torch.matmul(q, k)                  # [batch_size, num_heads, len_q, len_k]
         x.mul_(self.scale)
 
         # Mask
@@ -60,14 +61,13 @@
             x.masked_fill_(mask.unsqueeze(1) != 1, -1e9)
 
         x = self.softmax(x)
-        x = torch.matmul(x, v)  # [batch_size, num_heads, len_q, d_v]
-
-        x = x.transpose(1, 2).contiguous()
+        x = torch.matmul(x, v)                  # [batch_size, num_heads, len_q, d_v]
+
+        x = x.transpose(1,2).contiguous()
         x = x.view(batch_size, -1, self.num_heads * d_v)
 
         x = self.linear_out(x)
         return x
-
 
 class FeedForwardNetwork(nn.Module):
     def __init__(self, d_model=512, dim_feedforward=2048, dropout_rate=0.1):
@@ -84,7 +84,6 @@
         x = self.linear2(x)
         return x
 
-
 class EncoderLayer(nn.Module):
     def __init__(self, d_model=512, num_heads=8, dim_feedforward=2048, dropout_rate=0.1):
         super(EncoderLayer, self).__init__()
@@ -92,7 +91,7 @@
         # multi-head attention
         self.self_attention = MultiHeadAttention(d_model, num_heads, dropout_rate)
         self.self_attention_dropout = nn.Dropout(dropout_rate)
-        self.self_attention_norm = nn.LayerNorm(d_model, eps=1e-6)
+        self.self_attention_norm = nn.LayerNorm(d_model,  eps=1e-6)
 
         # feed forward network
         self.feed_forward_network = FeedForwardNetwork(d_model, dim_feedforward, dropout_rate)
@@ -100,6 +99,7 @@
         self.feed_forward_norm = nn.LayerNorm(d_model, eps=1e-6)
 
     def forward(self, x, mask):
+
         # multi-head attention
         y = self.self_attention(x, x, x, mask)
         y = self.self_attention_dropout(y)
@@ -114,7 +114,6 @@
 
         return x
 
-
 class Encoder(nn.Module):
     def __init__(self, encoder_layer, num_layers=6):
         super(Encoder, self).__init__()
@@ -130,7 +129,6 @@
 
         return output
 
-
 class DecoderLayer(nn.Module):
     def __init__(self, d_model=512, num_heads=8, dim_feedforward=2048, dropout_rate=0.1):
         super(DecoderLayer, self).__init__()
@@ -148,6 +146,7 @@
         self.feed_forward_norm = nn.LayerNorm(d_model, eps=1e-6)
 
     def forward(self, tgt, memory, tgt_mask, memory_mask):
+
         x = tgt
 
         # self attention
@@ -170,7 +169,6 @@
 
         return x
 
-
 class Decoder(nn.Module):
     def __init__(self, decoder_layer, num_layers=6):
         super(Decoder, self).__init__()
@@ -179,6 +177,7 @@
         self.layers = clone_modules(decoder_layer, num_layers)
 
     def forward(self, tgt, memory, tgt_mask, memory_mask):
+
         output = tgt
 
         for module in self.layers:
@@ -186,7 +185,6 @@
 
         return output
 
-<<<<<<< HEAD
 class EncoderDecoder(nn.Module):
     def __init__(self, d_model=512, num_heads=8, num_encoder_layers=6, num_decoder_layers=6,
                  dim_feedforward=2048,dropout_rate=0.1):
@@ -220,8 +218,6 @@
             if p.dim() > 1:
                 nn.init.xavier_uniform_(p)
 
-=======
->>>>>>> 576574d8
 
 class Embeddings(nn.Module):
     def __init__(self, vocab_size, d_model):
@@ -232,7 +228,6 @@
 
     def forward(self, x):
         return self.lut(x) * torch.sqrt(torch.tensor(self.d_model))
-
 
 class PositionalEncoding(nn.Module):
     # "Implement the PE function."
@@ -254,29 +249,28 @@
                          requires_grad=False)
         return self.dropout(x)
 
-
 class Generator(nn.Module):
-    def __init__(self, d_model=512, vocab_size=37000):
+    def __init__(self,d_model=512, vocab_size=37000):
         super(Generator, self).__init__()
         self.proj = nn.Linear(d_model, vocab_size)
 
     def forward(self, x):
         return F.log_softmax(self.proj(x), dim=-1)
 
-
 class Transformer(nn.Module):
     def __init__(self, d_model=512, num_heads=8, num_encoder_layers=6, num_decoder_layers=6,
-                 dim_feedforward=2048, dropout_rate=0.1, src_vocab_size=30000, tgt_vocab_size=30000, max_len=500):
+                 dim_feedforward=2048, dropout_rate=0.1, src_vocab_size=30000, tgt_vocab_size=30000, max_len=500, share_embedding=False):
         super(Transformer, self).__init__()
+        self.d_model = d_model
         self.src_embedding = Embeddings(src_vocab_size, d_model)
-        self.tgt_embedding = Embeddings(tgt_vocab_size, d_model)
+        if share_embedding:
+            self.tgt_embedding = self.src_embedding
+        else:
+            self.tgt_embedding = Embeddings(tgt_vocab_size, d_model)
         self.position_embedding = PositionalEncoding(d_model, dropout=dropout_rate, max_len=max_len)
-        # self.encoder_decoder = EncoderDecoder(d_model, num_heads, num_encoder_layers, num_decoder_layers,
-        #                                       dim_feedforward, dropout_rate)
-        encoder_layer = EncoderLayer(d_model, num_heads, dim_feedforward, dropout_rate)
-        self.encoder = Encoder(encoder_layer, num_encoder_layers)
-
-<<<<<<< HEAD
+        self.encoder_decoder = EncoderDecoder(d_model,num_heads,num_encoder_layers,num_decoder_layers,dim_feedforward,dropout_rate)
+        self.generator = Generator(d_model, tgt_vocab_size)
+
         self.set_parameters()
 
     def forward(self, src, tgt, src_mask, tgt_mask):
@@ -285,49 +279,43 @@
         return x
 
     def encode(self, src, src_mask):
-        return self.encoder_decoder.encode(self.position_embedding(self.embedding(src)), src_mask)
+        return self.encoder_decoder.encode(self.position_embedding(self.src_embedding(src)), src_mask)
 
     def decode(self, tgt, memory, tgt_mask, memory_mask):
-        return self.encoder_decoder.decode(self.position_embedding(self.embedding(tgt)), memory, tgt_mask, memory_mask)
+        return self.encoder_decoder.decode(self.position_embedding(self.tgt_embedding(tgt)), memory, tgt_mask, memory_mask)
 
     def set_parameters(self):
         for p in self.parameters():
             if p.dim() > 1:
                 nn.init.xavier_uniform_(p)
-=======
-        decoder_layer = DecoderLayer(d_model, num_heads, dim_feedforward, dropout_rate)
-        self.decoder = Decoder(decoder_layer, num_decoder_layers)
-
-        self.set_parameters()
-        self.generator = Generator(d_model, tgt_vocab_size)
->>>>>>> 576574d8
-
-    def forward(self, src, tgt, src_mask, tgt_mask):
-        memory_mask = src_mask
-        memory = self.encoder(self.position_embedding(self.src_embedding(src)), src_mask)
-        output = self.decoder(self.position_embedding(self.tgt_embedding(tgt)), memory, tgt_mask, memory_mask)
-        x = self.generator(output)
-        return x
-
-    def set_parameters(self):
-        for p in self.parameters():
-            if p.dim() > 1:
-                nn.init.xavier_uniform_(p)
-
-    def encode(self, src, src_mask):
-        return self.encoder(self.position_embedding(self.src_embedding(src)), src_mask)
-
-<<<<<<< HEAD
+
+class OptimizerWithWarmUp():
+    def __init__(self, model_size, warmup_steps, optimizer):
+        self.d_model = model_size
+        self.warmup_steps = warmup_steps
+        self.optimizer = optimizer
+        self._rate = 0
+        self._step = 0
+
+    def rate(self, step=None):
+        if step is None:
+            step = self._step
+        return self.d_model ** (-0.5) * min(step ** (-0.5), step * self.warmup_steps ** (-1.5))
+
+    def step(self):
+        self._step += 1
+        rate = self.rate()
+        for p in self.optimizer.param_groups:
+            p['lr'] = rate
+        self._rate = rate
+        self.optimizer.step()
+
     def zero_grad(self):
         self.optimizer.zero_grad()
 
 def get_optimizer_with_warmup(model):
     return OptimizerWithWarmUp(model_size=model.d_model, warmup_steps=4000,
                                optimizer=torch.optim.Adam(model.parameters(), lr=0, betas=(0.9,0.98), eps=1e-9))
-=======
-    def decode(self, tgt, memory, memory_mask, tgt_mask):
-        return self.decoder(self.position_embedding(self.tgt_embedding(tgt)), memory, tgt_mask, memory_mask)
->>>>>>> 576574d8
 
 
 def clone_modules(module, N):
@@ -336,58 +324,31 @@
 
 # 得到的都是True和False的矩阵
 def get_padding_mask(target, pad):
-    mask = (target != pad).unsqueeze(-2)  # [batch_size, 1, tgt_len]  0 means padding
+
+    mask = (target != pad).unsqueeze(-2) # [batch_size, 1, tgt_len]  0 means padding
 
     return mask
 
-
 # 返回上三角为0的矩阵，其余元素为1的矩阵,工具函数
-def get_sequence_mask(target_len, DEVICE):
-    ones = torch.ones(target_len, target_len, dtype=torch.uint8).to(DEVICE)
-
-    mask = torch.triu(ones, diagonal=1)  # [tgt_len, tgt_len]
-
-    return 1 - mask  # lower triangular matrix: 1 means not masked, 0 means masked
-
-
-def get_tgt_mask(padding_mask, tgt_len, DEVICE):
+def get_sequence_mask(target_len):
+
+    ones = torch.ones(target_len, target_len, dtype=torch.uint8)
+
+    mask = torch.triu(ones, diagonal=1) # [tgt_len, tgt_len]
+
+    return 1 - mask # lower triangular matrix: 1 means not masked, 0 means masked
+
+def get_tgt_mask(padding_mask, tgt_len):
     # padding_mask: list, len(list) = S
-    seq_mask = get_sequence_mask(tgt_len, DEVICE)
+    if padding_mask is isinstance(list):
+        padding_mask = torch.tensor(padding_mask).unsqueeze(0)
+    seq_mask = get_sequence_mask(tgt_len)
     tgt_mask = padding_mask & seq_mask
     return tgt_mask
 
 
-<<<<<<< HEAD
-
-
-
-
-
-
-
-
-
-
-
-
-
-
-
-
-
-
-
-
-
-
-
-
-
-
-=======
 # 添加mask构造，返回上三角为-inf，其余元素为0的矩阵
 def generate_square_subsequent_mask(sz, DEVICE):
     mask = (torch.triu(torch.ones((sz, sz), device=DEVICE)) == 1).transpose(0, 1)
     mask = mask.float().masked_fill(mask == 0, float('-inf')).masked_fill(mask == 1, float(0.0))
-    return mask
->>>>>>> 576574d8
+    return mask